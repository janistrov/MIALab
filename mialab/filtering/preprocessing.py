"""The pre-processing module contains classes for image pre-processing.

Image pre-processing aims to improve the image quality (image intensities) for subsequent pipeline steps.
"""
import warnings

import pymia.filtering.filter as pymia_fltr
import matplotlib.pyplot as plt
import numpy as np
import SimpleITK as sitk
from scipy.interpolate import interp1d
from skfuzzy import cmeans
from scipy.signal import argrelmax
import statsmodels.api as sm
import os


class ImageNormalization(pymia_fltr.IFilter):
    """Represents a normalization filter."""

    def __init__(self, id_, T_, norm_method='no', standard_scale=None, percs=None, mask=None):
        """Initializes a new instance of the ImageNormalization class."""
        super().__init__()
        # general
        self.id_ = id_
        self.T_ = T_
        self.norm_method = norm_method
        # histogram matching
        self.standard_scale = standard_scale
        self.mask = mask
        self.percs = percs

    def execute(self, image: sitk.Image, params: pymia_fltr.IFilterParams = None) -> sitk.Image:
        """Executes a normalization on an image.

        Args:
            image (sitk.Image): The image.
            params (IFilterParams): The parameters (unused).

        Returns:
            sitk.Image: The normalized image.
        """

        img_arr = sitk.GetArrayFromImage(image)

        # STUDENT: implementation of normalization

        if self.norm_method == 'z':
            print('Normalization method: Z-Score')
            mean = img_arr.mean()
            std = img_arr.std()
            img_arr = (img_arr - mean) / std

        elif self.norm_method == 'ws':
            print('Normalization method: White Stripe')
            indices = self.white_stripe(img_arr)
            plt.figure()
            plt.title('White Stripe Mask of of ID ' + self.id_)
            plt.imshow(indices[100, :, :])
            plt.axis('off')
            plt.savefig('./mia-result/plots/WS_Mask_' + self.T_ + '_' + self.id_ + '.png')
            plt.close()
            # Normalization step
            mean = np.mean(img_arr[indices])
            std = np.std(img_arr[indices])
            img_arr = (img_arr - mean) / std

        elif self.norm_method == 'hm':
            print('Normalization method: Histogram Matching')
            self.plot_hist(img_arr)
            img_arr = self.do_hist_norm(img_arr)
            self.plot_hist(img_arr, normalized=True)

        elif self.norm_method == 'fcm':
<<<<<<< HEAD
            print('Normalization method: FCM WM-Aligning')
            threshold = 0.8
            brain_mask = sitk.GetArrayFromImage(self.mask)
            fcm_clusters = util.fcm_mask(img_arr, brain_mask, maxiter=50)

=======
            print('Normalization method: FCM White Matter Aligning')
            threshold = 0.6
            fcm_clusters = self.fcm_mask(img_arr, maxiter=30)
            # Create mask with white matter cluster
>>>>>>> 9f013441
            if self.T_ is 'T1w':
                wm_mask = fcm_clusters[..., 2] > threshold
            elif self.T_ is 'T2w':
                wm_mask = fcm_clusters[..., 0] > threshold
            else:
                print('Wrong entry for image contrast')
                wm_mask = None
            # Plot clusters for visual inspection
            clusters = np.zeros(img_arr.shape)
            for i in range(3):
                clusters[fcm_clusters[..., i] > threshold] = i + 1
            plt.figure()
            plt.title('FCM Masks of ID ' + self.id_)
            plt.imshow(clusters[100, :, :])
            plt.axis('off')
            plt.savefig('./mia-result/plots/FCM_Mask_' + self.T_ + '_' + self.id_ + '.png')
            plt.close()
            # Normalization step
            wm_mean = img_arr[wm_mask == 1].mean()
            img_arr = (img_arr/wm_mean)

        elif self.norm_method == 'no':
            print('No Normalization')

        else:
            print('Normalization method not known. Pre processing runs without normalization.')

        # conversion to simpleITK image
        img_out = sitk.GetImageFromArray(img_arr)
        img_out.CopyInformation(image)

        return img_out

    def white_stripe(self, image, width=0.05):
        """
        Find the "(normal appearing) white (matter) stripe" of the input MR image
        and return the indices

        Args:
            image (ndarray): The image to normalize
            width (float): Width quantile for the "white (matter) stripe"

        Returns:
            ws_ind (array): The white stripe indices (boolean mask)
        """
        brain_mask = sitk.GetArrayFromImage(self.mask)
        voi = image[brain_mask == 1]
        if self.T_ is 'T1w':
            mode, grid, pdf = self.hist_get_last_mode(voi)
        elif self.T_ is 'T2w':
            mode, grid, pdf = self.hist_get_largest_mode(voi)
        else:
            print('Wrong entry for image contrast')
            mode, grid, pdf = None, None, None
        img_mode_q = np.mean(voi < mode)
        ws = np.percentile(voi, (max(img_mode_q - width, 0) * 100, min(img_mode_q + width, 1) * 100))
        ws_ind = np.logical_and(image > ws[0], image < ws[1])
        if len(ws_ind) == 0:
            print('WhiteStripe failed to find any valid indices!')
        plt.figure()
        plt.title('White Stripe of of ID ' + self.id_)
        plt.xlabel('Intensity')
        plt.ylabel('PDF')
        plt.plot(grid, pdf, color='b')
        plt.plot([ws[0], ws[0]], [0, max(pdf)], '--', color='r')
        plt.plot([ws[1], ws[1]], [0, max(pdf)], '--', color='r')
        plt.savefig('./mia-result/plots/WS_' + self.T_ + '_' + self.id_ + '.png')
        plt.close()

        return ws_ind

    def hist_get_last_mode(self, voi):
        """
        Gets the largest (reliable) peak in the histogram

        Args:
            voi (ndarray): Voxels of interest

        Returns:
            last_peak (int): Index of the largest peak
            grid (array): Domain of the pdf
            pdf (array): Kernel density estimate of the pdf of data
        """
        rare_prop = 96
        rare_thresh = np.percentile(voi, rare_prop)  # intensity corresponding to 96 quantile
        which_rare = voi >= rare_thresh
        voi = voi[which_rare == 0]  # cuts away intensities above rare_thresh
        grid, pdf = self.smooth_hist(voi)
        maxima = argrelmax(pdf)[0]  # for some reason argrelmax returns a tuple, so [0] extracts value
        last_peak = grid[maxima[-1]]  # gives intensity (read on grid) of last pdf peak

        return last_peak, grid, pdf

    def hist_get_largest_mode(self, data):
        """
        Gets the last (reliable) peak in the histogram

        Args:
            data (np.array): Voxels of interest

        Returns:
            largest_peak (int): Index of the largest peak
        """
        grid, pdf = self.smooth_hist(data)
        largest_peak = grid[np.argmax(pdf)]
        return largest_peak, grid, pdf

    def smooth_hist(self, data):
        """
        Use KDE to get smooth estimate of histogram

        Args:
            data (np.array): Voxels of interest

        Returns:
            grid (array): Domain of the pdf
            pdf (array): Kernel density estimate of the pdf of data
        """
        data = data.flatten().astype(np.float64)
        bw = data.max() / 80
        kde = sm.nonparametric.KDEUnivariate(data)
        kde.fit(kernel='gau', bw=bw, gridsize=80, fft=True)
        pdf = 100.0 * kde.density
        grid = kde.support

        return grid, pdf

    def do_hist_norm(self, image):
        """
        Does the Nyul and Udupa histogram normalization routine with a given set of learned landmarks

        Args:
            image (np.array): The image to normalize

        Returns:
            image_norm (array): Normalized image
        """
        idx = (sitk.GetArrayFromImage(self.mask) == 1)
        masked = image[idx]
        landmarks = np.percentile(masked, self.percs)
        f = interp1d(landmarks, self.standard_scale, fill_value='extrapolate')
        normed = f(image)

        return normed

    def plot_hist(self, image, normalized=False):
        """
        Makes a intensity histogram and saves it

        Args:
            image (np.array): The image
            normalized (bool): Indicates if the image is normalized (True) or not (False)
        """
        idx = (sitk.GetArrayFromImage(self.mask) == 1)
        plt.hist(np.ravel(image[idx]), bins=200)
        if normalized is False:
            plt.title('Intensity Histogram of ID ' + self.id_)
            plt.savefig('./mia-result/plots/Histogram_' + self.T_ + '_' + self.id_ + '.png')
        else:
            plt.title('Normalized Intensity Histogram of ID ' + self.id_)
            plt.savefig('./mia-result/plots/Histogram_' + self.T_ + '_' + self.id_ + '_Normalized.png')
        plt.close()

    def fcm_mask(self, image, maxiter=50):
        """
        creates a mask of tissue classes for a target brain with fuzzy c-means

        Args:
            image (np.array): The image
            brain_mask (np.array): The brain mask
            maxiter (scalar): Maximum iterations for fuzzy c-means

        Returns:
            mask (np.ndarray): Membership values for each of three classes in the image
        """
        brain_mask = sitk.GetArrayFromImage(self.mask)
        [cntr, mem, _, _, _, _, fpc] = cmeans(image[brain_mask == 1].reshape(-1, len(image[(brain_mask == 1)])),
                                              3, 2, error=0.005, maxiter=maxiter)
        mem_list = [mem[i] for i, _ in sorted(enumerate(cntr), key=lambda x: x[1])]  # CSF/GM/WM
        mask = np.zeros(image.shape + (3,))
        for i in range(3):
            mask[..., i][brain_mask == 1] = mem_list[i]

        return mask

    def __str__(self):
        """Gets a printable string representation.

        Returns:
            str: String representation.
        """
        return 'ImageNormalization:\n' \
            .format(self=self)


class SkullStrippingParameters(pymia_fltr.IFilterParams):
    """Skull-stripping parameters."""

    def __init__(self, img_mask: sitk.Image):
        """Initializes a new instance of the SkullStrippingParameters

        Args:
            img_mask (sitk.Image): The brain mask image.
        """
        self.img_mask = img_mask


class SkullStripping(pymia_fltr.IFilter):
    """Represents a skull-stripping filter."""

    def __init__(self):
        """Initializes a new instance of the SkullStripping class."""
        super().__init__()

    def execute(self, image: sitk.Image, params: SkullStrippingParameters = None) -> sitk.Image:
        """Executes a skull stripping on an image.

        Args:
            image (sitk.Image): The image.
            params (SkullStrippingParameters): The parameters with the brain mask.

        Returns:
            sitk.Image: The normalized image.
        """
        mask = params.img_mask  # the brain mask

        # todo: remove the skull from the image by using the brain mask
        # warnings.warn('No skull-stripping implemented. Returning unprocessed image.')
        image = sitk.Mask(image, mask)

        return image

    def __str__(self):
        """Gets a printable string representation.

        Returns:
            str: String representation.
        """
        return 'SkullStripping:\n' \
            .format(self=self)


class ImageRegistrationParameters(pymia_fltr.IFilterParams):
    """Image registration parameters."""

    def __init__(self, atlas: sitk.Image, transformation: sitk.Transform, is_ground_truth: bool = False):
        """Initializes a new instance of the ImageRegistrationParameters

        Args:
            atlas (sitk.Image): The atlas image.
            transformation (sitk.Transform): The transformation for registration.
            is_ground_truth (bool): Indicates weather the registration is performed on the ground truth or not.
        """
        self.atlas = atlas
        self.transformation = transformation
        self.is_ground_truth = is_ground_truth


class ImageRegistration(pymia_fltr.IFilter):
    """Represents a registration filter."""

    def __init__(self):
        """Initializes a new instance of the ImageRegistration class."""
        super().__init__()

    def execute(self, image: sitk.Image, params: ImageRegistrationParameters = None) -> sitk.Image:
        """Registers an image.

        Args:
            image (sitk.Image): The image.
            params (ImageRegistrationParameters): The registration parameters.

        Returns:
            sitk.Image: The registered image.
        """

        # todo: replace this filter by a registration. Registration can be costly, therefore, we provide you the
        # transformation, which you only need to apply to the image!
        # warnings.warn('No registration implemented. Returning unregistered image')

        atlas = params.atlas
        transform = params.transformation
        is_ground_truth = params.is_ground_truth  # the ground truth will be handled slightly different
        if is_ground_truth:
            # apply transformation to ground truth and brain mask using nearest neighbor interpolation
            image = sitk.Resample(image, atlas, transform, sitk.sitkNearestNeighbor, 0,
                                  image.GetPixelIDValue())
        else:
            # apply transformation to T1w and T2w images using linear interpolation
            image = sitk.Resample(image, atlas, transform, sitk.sitkLinear, 0.0,
                                  image.GetPixelIDValue())

        # note: if you are interested in registration, and want to test it, have a look at
        # pymia.filtering.registration.MultiModalRegistration. Think about the type of registration, i.e.
        # do you want to register to an atlas or inter-subject? Or just ask us, we can guide you ;-)

        return image

    def __str__(self):
        """Gets a printable string representation.

        Returns:
            str: String representation.
        """
        return 'ImageRegistration:\n' \
            .format(self=self)<|MERGE_RESOLUTION|>--- conflicted
+++ resolved
@@ -72,18 +72,10 @@
             self.plot_hist(img_arr, normalized=True)
 
         elif self.norm_method == 'fcm':
-<<<<<<< HEAD
-            print('Normalization method: FCM WM-Aligning')
-            threshold = 0.8
-            brain_mask = sitk.GetArrayFromImage(self.mask)
-            fcm_clusters = util.fcm_mask(img_arr, brain_mask, maxiter=50)
-
-=======
             print('Normalization method: FCM White Matter Aligning')
             threshold = 0.6
             fcm_clusters = self.fcm_mask(img_arr, maxiter=30)
             # Create mask with white matter cluster
->>>>>>> 9f013441
             if self.T_ is 'T1w':
                 wm_mask = fcm_clusters[..., 2] > threshold
             elif self.T_ is 'T2w':
@@ -96,10 +88,10 @@
             for i in range(3):
                 clusters[fcm_clusters[..., i] > threshold] = i + 1
             plt.figure()
-            plt.title('FCM Masks of ID ' + self.id_)
+            plt.title('White Matter Mask of of ID ' + self.id_)
             plt.imshow(clusters[100, :, :])
             plt.axis('off')
-            plt.savefig('./mia-result/plots/FCM_Mask_' + self.T_ + '_' + self.id_ + '.png')
+            plt.savefig('./mia-result/plots/WM_Mask_' + self.T_ + '_' + self.id_ + '.png')
             plt.close()
             # Normalization step
             wm_mean = img_arr[wm_mask == 1].mean()
