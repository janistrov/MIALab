--- conflicted
+++ resolved
@@ -98,19 +98,15 @@
 
     if artifact_method == 'gaussian noise':
         for i in range(2):
-<<<<<<< HEAD
-            std_noise = 2000  # standard deviation of noise with mean 1.0 # 2000
-=======
             std_noise = np.mean(img[i])/3  # standard deviation of noise with mean 1.0
->>>>>>> 90441fb9
             img_artifact.append(img[i] + np.random.normal(1.0, std_noise, img[i].shape))
             img_artifact[i] = np.clip(img_artifact[i], 0, np.max(img[i]))
 
     elif artifact_method == 'zero frequencies':
         for i in range(2):
             # parameters
-            nbr_freq = 8  # number of frequency bands to zero # 4
-            band_length = 6  # length of frequency bands to zero # 4
+            nbr_freq = 4  # number of frequency bands to zero
+            band_length = 4  # length of frequency bands to zero
 
             # Fourier transform
             img_fft = np.fft.fftn(img[i])
