--- conflicted
+++ resolved
@@ -65,7 +65,7 @@
                                          futil.DataDirectoryFilter())
     pre_process_params = {'skullstrip_pre': True,
                           'normalization_pre': True,
-                          'artifact_pre': False,
+                          'artifact_pre': True,
                           'registration_pre': True,
                           'coordinates_feature': True,
                           'intensity_feature': True,
@@ -83,11 +83,7 @@
     #  'ws':    White Stripe
     #  'hm':    Histogram Matching
     #  'fcm':   FCM White Matter Alignment
-<<<<<<< HEAD
-    norm_method = 'hm'
-=======
     norm_method = 'z'
->>>>>>> 90441fb9
 
     if not pre_process_params['normalization_pre']:
         norm_method = 'no'
@@ -162,8 +158,8 @@
     # we modified the number of decision trees in the forest to be 20 and the maximum tree depth to be 25
     # note, however, that these settings might not be the optimal ones...
     forest = sk_ensemble.RandomForestClassifier(max_features=images[0].feature_matrix[0].shape[1],
-                                                n_estimators=40,  # 20  10   5
-                                                max_depth=50)  # 25  12   7
+                                                n_estimators=20,  # 10
+                                                max_depth=25)  # 12
 
     start_time = timeit.default_timer()
     forest.fit(data_train, labels_train)
