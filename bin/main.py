"""A medical image analysis pipeline.

The pipeline is used for brain tissue segmentation using a decision forest classifier.
"""
import argparse
import datetime
import os
import random
import sys
import timeit
import warnings
import numpy as np
import pylab as P
import seaborn as sns
import matplotlib.pyplot as plt

import SimpleITK as sitk
import sklearn.ensemble as sk_ensemble
import numpy as np
import pymia.data.conversion as conversion
import pymia.data.loading as load

sys.path.insert(0, os.path.join(os.path.dirname(sys.argv[0]), '..'))  # append the MIALab root directory to Python path
# fixes the ModuleNotFoundError when executing main.py in the console after code changes (e.g. git pull)
# somehow pip install does not keep track of packages

import mialab.data.structure as structure
import mialab.utilities.file_access_utilities as futil
import mialab.utilities.pipeline_utilities as putil

LOADING_KEYS = [structure.BrainImageTypes.T1w,
                structure.BrainImageTypes.T2w,
                structure.BrainImageTypes.GroundTruth,
                structure.BrainImageTypes.BrainMask,
                structure.BrainImageTypes.RegistrationTransform]  # the list of data we will load


def main(result_dir: str, data_atlas_dir: str, data_train_dir: str, data_test_dir: str):
    """Brain tissue segmentation using decision forests.

    The main routine executes the medical image analysis pipeline:

        - Image loading
        - Registration
        - Pre-processing
        - Feature extraction
        - Decision forest classifier model building
        - Segmentation using the decision forest classifier model on unseen images
        - Post-processing of the segmentation
        - Evaluation of the segmentation
    """
    seed = 42
    random.seed(seed)
    np.random.seed(seed)

    # load atlas images
    putil.load_atlas_images(data_atlas_dir)

    print('-' * 5, 'Training...')

    # crawl the training image directories
    crawler = load.FileSystemDataCrawler(data_train_dir,
                                         LOADING_KEYS,
                                         futil.BrainImageFilePathGenerator(),
                                         futil.DataDirectoryFilter())
    pre_process_params = {'skullstrip_pre': True,
                          'normalization_pre': True,
                          'artifact_pre': True,
                          'registration_pre': True,
                          'coordinates_feature': True,
                          'intensity_feature': True,
                          'gradient_intensity_feature': True}

    # STUDENT: params
    plot_slice = False
    plot_hist = False

    # STUDENT: choose normalization procedure
    #  'z':     Z-Score
    #  'ws':    White Stripe
    #  'hm':    Histogram Matching
    #  'fcm':   FCM White Matter Alignment
    norm_method = 'z'

    if not pre_process_params['normalization_pre']:
        norm_method = 'no'

    # STUDENT: choose artifact procedure
    # 'gaussian noise':     Gaussian Noise
    # 'zero frequencies':   Randomly selected frequencies are zero-filled
    artifact_method = 'zero frequencies'

    if not pre_process_params['artifact_pre']:
        artifact_method = 'none'

    # load images for training and pre-process
    images = putil.pre_process_batch(crawler.data, pre_process_params, norm_method=norm_method,
                                     artifact_method='none', multi_process=False)

    # STUDENT: plots for inspection
    if plot_slice is True:
        putil.plot_slice(images[0].images[structure.BrainImageTypes.T1w])

    if plot_hist is True:
        intensities_T1w, intensities_T2w = [], []
        nr_samples = 3
        for i in range(nr_samples):
            intensities_T1w.append(putil.get_masked_intensities(images[i].images[structure.BrainImageTypes.T1w],
                                   images[i].images[structure.BrainImageTypes.BrainMask]))
            intensities_T2w.append(putil.get_masked_intensities(images[i].images[structure.BrainImageTypes.T2w],
                                   images[i].images[structure.BrainImageTypes.BrainMask]))
        for i in range(nr_samples):
            plt.figure(1)
            sns.kdeplot(intensities_T1w[i])
            plt.figure(2)
            sns.kdeplot(intensities_T2w[i])
        for i in range(2):
            plt.figure(i+1)
            plt.xlabel('Intensity')
            plt.ylabel('PDF')
            plt.title('Intensity density with ' + norm_method + ' normalization method')
            plt.savefig('./mia-result/plots/Result_Hist_norm-' + norm_method + '_T' + str(i+1) + 'w.png')
            plt.close()

    # STUDENT: save preprocessed images for visual inspection
    for i, img in enumerate(images):
        save_to_t1w = os.path.join('./mia-result/norm images/', norm_method + '-norm_' + images[i].id_ + '_T1w.nii.gz')
        save_to_t2w = os.path.join('./mia-result/norm images/', norm_method + '-norm_' + images[i].id_ + '_T2w.nii.gz')
        sitk.WriteImage(images[i].images[structure.BrainImageTypes.T1w], save_to_t1w)
        sitk.WriteImage(images[i].images[structure.BrainImageTypes.T1w], save_to_t2w)

    # generate feature matrix and label vector
    data_train = np.concatenate([img.feature_matrix[0] for img in images])
    labels_train = np.concatenate([img.feature_matrix[1] for img in images]).squeeze()

    # warnings.warn('Random forest parameters not properly set.')
    # we modified the number of decision trees in the forest to be 20 and the maximum tree depth to be 25
    # note, however, that these settings might not be the optimal ones...
    forest = sk_ensemble.RandomForestClassifier(max_features=images[0].feature_matrix[0].shape[1],
<<<<<<< HEAD
                                                n_estimators=20,  # 20
                                                max_depth=25)  # 25
=======
                                                n_estimators=20,  # 10
                                                max_depth=25)  # 12
>>>>>>> 3bb9deab

    start_time = timeit.default_timer()
    forest.fit(data_train, labels_train)
    print(' Time elapsed:', timeit.default_timer() - start_time, 's')

    # create a result directory with timestamp
    t = datetime.datetime.now().strftime('%Y-%m-%d-%H-%M-%S')
    result_dir = os.path.join(result_dir, t)
    os.makedirs(result_dir, exist_ok=True)

    print('-' * 5, 'Testing...')

    # initialize evaluator
    evaluator = putil.init_evaluator(result_dir)

    # crawl the training image directories
    crawler = load.FileSystemDataCrawler(data_test_dir,
                                         LOADING_KEYS,
                                         futil.BrainImageFilePathGenerator(),
                                         futil.DataDirectoryFilter())

    # load images for testing and pre-process
    pre_process_params['training'] = False
    images_test = putil.pre_process_batch(crawler.data, pre_process_params, norm_method=norm_method,
                                          artifact_method=artifact_method, multi_process=False)

    images_prediction = []
    images_probabilities = []

    for img in images_test:
        print('-' * 10, 'Testing', img.id_)

        start_time = timeit.default_timer()
        predictions = forest.predict(img.feature_matrix[0])
        probabilities = forest.predict_proba(img.feature_matrix[0])
        print(' Time elapsed:', timeit.default_timer() - start_time, 's')

        # convert prediction and probabilities back to SimpleITK images
        image_prediction = conversion.NumpySimpleITKImageBridge.convert(predictions.astype(np.uint8),
                                                                        img.image_properties)
        image_probabilities = conversion.NumpySimpleITKImageBridge.convert(probabilities, img.image_properties)

        # evaluate segmentation without post-processing
        evaluator.evaluate(image_prediction, img.images[structure.BrainImageTypes.GroundTruth], img.id_)

        images_prediction.append(image_prediction)
        images_probabilities.append(image_probabilities)

    # post-process segmentation and evaluate with post-processing
    post_process_params = {'simple_post': True}
    images_post_processed = putil.post_process_batch(images_test, images_prediction, images_probabilities,
                                                     post_process_params, multi_process=True)

    for i, img in enumerate(images_test):
        evaluator.evaluate(images_post_processed[i], img.images[structure.BrainImageTypes.GroundTruth],
                           img.id_ + '-PP')

        # save results
        sitk.WriteImage(images_prediction[i], os.path.join(result_dir, images_test[i].id_ + '_SEG.mha'), True)
        sitk.WriteImage(images_post_processed[i], os.path.join(result_dir, images_test[i].id_ + '_SEG-PP.mha'), True)


if __name__ == "__main__":
    """The program's entry point."""

    script_dir = os.path.dirname(sys.argv[0])

    parser = argparse.ArgumentParser(description='Medical image analysis pipeline for brain tissue segmentation')

    parser.add_argument(
        '--result_dir',
        type=str,
        default=os.path.normpath(os.path.join(script_dir, './mia-result')),
        help='Directory for results.'
    )

    parser.add_argument(
        '--data_atlas_dir',
        type=str,
        default=os.path.normpath(os.path.join(script_dir, '../data/atlas')),
        help='Directory with atlas data.'
    )

    parser.add_argument(
        '--data_train_dir',
        type=str,
        default=os.path.normpath(os.path.join(script_dir, '../data/train/')),
        help='Directory with training data.'
    )

    parser.add_argument(
        '--data_test_dir',
        type=str,
        default=os.path.normpath(os.path.join(script_dir, '../data/test/')),
        help='Directory with testing data.'
    )

    args = parser.parse_args()
    main(args.result_dir, args.data_atlas_dir, args.data_train_dir, args.data_test_dir)<|MERGE_RESOLUTION|>--- conflicted
+++ resolved
@@ -64,7 +64,7 @@
                                          futil.BrainImageFilePathGenerator(),
                                          futil.DataDirectoryFilter())
     pre_process_params = {'skullstrip_pre': True,
-                          'normalization_pre': True,
+                          'normalization_pre': False,
                           'artifact_pre': True,
                           'registration_pre': True,
                           'coordinates_feature': True,
@@ -137,13 +137,8 @@
     # we modified the number of decision trees in the forest to be 20 and the maximum tree depth to be 25
     # note, however, that these settings might not be the optimal ones...
     forest = sk_ensemble.RandomForestClassifier(max_features=images[0].feature_matrix[0].shape[1],
-<<<<<<< HEAD
-                                                n_estimators=20,  # 20
-                                                max_depth=25)  # 25
-=======
                                                 n_estimators=20,  # 10
                                                 max_depth=25)  # 12
->>>>>>> 3bb9deab
 
     start_time = timeit.default_timer()
     forest.fit(data_train, labels_train)
