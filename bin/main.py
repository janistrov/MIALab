"""A medical image analysis pipeline.

The pipeline is used for brain tissue segmentation using a decision forest classifier.
"""
import argparse
import datetime
import os
import random
import sys
import timeit
import warnings
import numpy as np
import pylab as P
import seaborn as sns
import matplotlib.pyplot as plt

import SimpleITK as sitk
import sklearn.ensemble as sk_ensemble
import numpy as np
import pymia.data.conversion as conversion
import pymia.data.loading as load

sys.path.insert(0, os.path.join(os.path.dirname(sys.argv[0]), '..'))  # append the MIALab root directory to Python path
# fixes the ModuleNotFoundError when executing main.py in the console after code changes (e.g. git pull)
# somehow pip install does not keep track of packages

import mialab.data.structure as structure
import mialab.utilities.file_access_utilities as futil
import mialab.utilities.pipeline_utilities as putil

LOADING_KEYS = [structure.BrainImageTypes.T1w,
                structure.BrainImageTypes.T2w,
                structure.BrainImageTypes.GroundTruth,
                structure.BrainImageTypes.BrainMask,
                structure.BrainImageTypes.RegistrationTransform]  # the list of data we will load


def main(result_dir: str, data_atlas_dir: str, data_train_dir: str, data_test_dir: str):
    """Brain tissue segmentation using decision forests.

    The main routine executes the medical image analysis pipeline:

        - Image loading
        - Registration
        - Pre-processing
        - Feature extraction
        - Decision forest classifier model building
        - Segmentation using the decision forest classifier model on unseen images
        - Post-processing of the segmentation
        - Evaluation of the segmentation
    """
    seed = 42
    random.seed(seed)
    np.random.seed(seed)

    # load atlas images
    putil.load_atlas_images(data_atlas_dir)

    print('-' * 5, 'Training...')

    # crawl the training image directories
    crawler = load.FileSystemDataCrawler(data_train_dir,
                                         LOADING_KEYS,
                                         futil.BrainImageFilePathGenerator(),
                                         futil.DataDirectoryFilter())
    pre_process_params = {'skullstrip_pre': True,
                          'normalization_pre': False,
                          'artifact_pre': True,
                          'registration_pre': True,
                          'coordinates_feature': True,
                          'intensity_feature': True,
                          'gradient_intensity_feature': True}

    # STUDENT: params
    plot_slice = False
    plot_hist = False

    # STUDENT: choose normalization procedure
    #  'z':     Z-Score
    #  'ws':    White Stripe
    #  'hm':    Histogram Matching
    #  'fcm':   FCM White Matter Alignment
    norm_method = 'z'

    if not pre_process_params['normalization_pre']:
        norm_method = 'no'

    # STUDENT: choose artifact procedure
    # 'gaussian noise':     Gaussian Noise
    # 'zero frequencies':   Randomly selected frequencies are zero-filled
    # 'tumor':              Simulation of Tumor
    artifact_method = 'gaussian noise'

    if not pre_process_params['artifact_pre']:
        artifact_method = 'none'

    # load images for training and pre-process
    images = putil.pre_process_batch(crawler.data, pre_process_params, norm_method=norm_method,
                                     artifact_method=artifact_method, multi_process=False)

    # STUDENT: plots for inspection
    if plot_slice is True:
        putil.plot_slice(images[0].images[structure.BrainImageTypes.T1w])

    if plot_hist is True:
        intensities_T1w, intensities_T2w = [], []
        nr_samples = 7
        for i in range(nr_samples):
            intensities_T1w.append(putil.get_masked_intensities(images[i].images[structure.BrainImageTypes.T1w],
                                   images[i].images[structure.BrainImageTypes.BrainMask]))
            intensities_T2w.append(putil.get_masked_intensities(images[i].images[structure.BrainImageTypes.T2w],
                                   images[i].images[structure.BrainImageTypes.BrainMask]))
        for i in range(nr_samples):
            plt.figure(1)
            sns.kdeplot(intensities_T1w[i])
            plt.figure(2)
            sns.kdeplot(intensities_T2w[i])
        for i in range(2):
            plt.figure(i+1)
            plt.xlabel('Intensity')
            plt.ylabel('PDF')
            plt.title('Density of intensity with ' + norm_method + ' normalization method')
            plt.savefig('./mia-result/plots/Result_Hist_norm-' + norm_method + '_T' + str(i+1) + 'w.png')
            plt.close()

    # STUDENT: save preprocessed images for visual inspection
    for i, img in enumerate(images):
        save_to_t1w = os.path.join('./mia-result/norm images/', norm_method + '-norm_' + images[i].id_ + '_T1w.nii.gz')
        save_to_t2w = os.path.join('./mia-result/norm images/', norm_method + '-norm_' + images[i].id_ + '_T2w.nii.gz')
        sitk.WriteImage(images[i].images[structure.BrainImageTypes.T1w], save_to_t1w)
        sitk.WriteImage(images[i].images[structure.BrainImageTypes.T1w], save_to_t2w)

    # generate feature matrix and label vector
    data_train = np.concatenate([img.feature_matrix[0] for img in images])
    labels_train = np.concatenate([img.feature_matrix[1] for img in images]).squeeze()

    # warnings.warn('Random forest parameters not properly set.')
    # we modified the number of decision trees in the forest to be 20 and the maximum tree depth to be 25
    # note, however, that these settings might not be the optimal ones...
    forest = sk_ensemble.RandomForestClassifier(max_features=images[0].feature_matrix[0].shape[1],
<<<<<<< HEAD
                                                n_estimators=8,
                                                max_depth=10)
=======
                                                n_estimators=10,  # 20
                                                max_depth=12)  # 25
>>>>>>> f1243551

    start_time = timeit.default_timer()
    forest.fit(data_train, labels_train)
    print(' Time elapsed:', timeit.default_timer() - start_time, 's')

    # create a result directory with timestamp
    t = datetime.datetime.now().strftime('%Y-%m-%d-%H-%M-%S')
    result_dir = os.path.join(result_dir, t)
    os.makedirs(result_dir, exist_ok=True)

    print('-' * 5, 'Testing...')

    # initialize evaluator
    evaluator = putil.init_evaluator(result_dir)

    # crawl the training image directories
    crawler = load.FileSystemDataCrawler(data_test_dir,
                                         LOADING_KEYS,
                                         futil.BrainImageFilePathGenerator(),
                                         futil.DataDirectoryFilter())

    # load images for testing and pre-process
    pre_process_params['training'] = False
    images_test = putil.pre_process_batch(crawler.data, pre_process_params, norm_method=norm_method,
                                          artifact_method=artifact_method, multi_process=False)

    images_prediction = []
    images_probabilities = []

    for img in images_test:
        print('-' * 10, 'Testing', img.id_)

        start_time = timeit.default_timer()
        predictions = forest.predict(img.feature_matrix[0])
        probabilities = forest.predict_proba(img.feature_matrix[0])
        print(' Time elapsed:', timeit.default_timer() - start_time, 's')

        # convert prediction and probabilities back to SimpleITK images
        image_prediction = conversion.NumpySimpleITKImageBridge.convert(predictions.astype(np.uint8),
                                                                        img.image_properties)
        image_probabilities = conversion.NumpySimpleITKImageBridge.convert(probabilities, img.image_properties)

        # evaluate segmentation without post-processing
        evaluator.evaluate(image_prediction, img.images[structure.BrainImageTypes.GroundTruth], img.id_)

        images_prediction.append(image_prediction)
        images_probabilities.append(image_probabilities)

    # post-process segmentation and evaluate with post-processing
    post_process_params = {'simple_post': True}
    images_post_processed = putil.post_process_batch(images_test, images_prediction, images_probabilities,
                                                     post_process_params, multi_process=True)

    for i, img in enumerate(images_test):
        evaluator.evaluate(images_post_processed[i], img.images[structure.BrainImageTypes.GroundTruth],
                           img.id_ + '-PP')

        # save results
        sitk.WriteImage(images_prediction[i], os.path.join(result_dir, images_test[i].id_ + '_SEG.mha'), True)
        sitk.WriteImage(images_post_processed[i], os.path.join(result_dir, images_test[i].id_ + '_SEG-PP.mha'), True)


if __name__ == "__main__":
    """The program's entry point."""

    script_dir = os.path.dirname(sys.argv[0])

    parser = argparse.ArgumentParser(description='Medical image analysis pipeline for brain tissue segmentation')

    parser.add_argument(
        '--result_dir',
        type=str,
        default=os.path.normpath(os.path.join(script_dir, './mia-result')),
        help='Directory for results.'
    )

    parser.add_argument(
        '--data_atlas_dir',
        type=str,
        default=os.path.normpath(os.path.join(script_dir, '../data/atlas')),
        help='Directory with atlas data.'
    )

    parser.add_argument(
        '--data_train_dir',
        type=str,
        default=os.path.normpath(os.path.join(script_dir, '../data/train/')),
        help='Directory with training data.'
    )

    parser.add_argument(
        '--data_test_dir',
        type=str,
        default=os.path.normpath(os.path.join(script_dir, '../data/test/')),
        help='Directory with testing data.'
    )

    args = parser.parse_args()
    main(args.result_dir, args.data_atlas_dir, args.data_train_dir, args.data_test_dir)<|MERGE_RESOLUTION|>--- conflicted
+++ resolved
@@ -104,7 +104,7 @@
 
     if plot_hist is True:
         intensities_T1w, intensities_T2w = [], []
-        nr_samples = 7
+        nr_samples = 3
         for i in range(nr_samples):
             intensities_T1w.append(putil.get_masked_intensities(images[i].images[structure.BrainImageTypes.T1w],
                                    images[i].images[structure.BrainImageTypes.BrainMask]))
@@ -119,7 +119,7 @@
             plt.figure(i+1)
             plt.xlabel('Intensity')
             plt.ylabel('PDF')
-            plt.title('Density of intensity with ' + norm_method + ' normalization method')
+            plt.title('Intensity density with ' + norm_method + ' normalization method')
             plt.savefig('./mia-result/plots/Result_Hist_norm-' + norm_method + '_T' + str(i+1) + 'w.png')
             plt.close()
 
@@ -138,13 +138,8 @@
     # we modified the number of decision trees in the forest to be 20 and the maximum tree depth to be 25
     # note, however, that these settings might not be the optimal ones...
     forest = sk_ensemble.RandomForestClassifier(max_features=images[0].feature_matrix[0].shape[1],
-<<<<<<< HEAD
-                                                n_estimators=8,
-                                                max_depth=10)
-=======
                                                 n_estimators=10,  # 20
                                                 max_depth=12)  # 25
->>>>>>> f1243551
 
     start_time = timeit.default_timer()
     forest.fit(data_train, labels_train)
